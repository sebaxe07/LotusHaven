--- conflicted
+++ resolved
@@ -1,22 +1,4 @@
 <template>
-<<<<<<< HEAD
-<div class="container mx-auto px-4 py-8">
-
-  <h1 class="text-2xl font-bold mb-4">Teacher Details Page</h1>
-  <p class="mb-4 font-bold">Teacher ID: {{ teacherId }}</p>
-
-  <div v-if="isLoading" class="py-4">Loading teacher data...</div>
-  <div v-else-if="error" class="py-4 text-red-500">
-    Error: {{ error.message }}
-  </div>
-  <div v-else-if="!selectedTeacher" class="py-4">Teacher not found.</div>
-  <div v-else>
-
-    <div class="bg-gray-100 p-4 rounded-lg overflow-auto max-h-[500px]">
-      <pre class="text-sm whitespace-pre-wrap">{{
-        formattedTeacherData
-      }}</pre>
-=======
   <div class="flex flex-col lg:flex-row min-h-screen">
     <!-- Left: Profile Section - Now with centered content -->
     <div
@@ -171,14 +153,8 @@
           No activities listed.
         </div>
       </div>
->>>>>>> 2fc24ced
     </div>
   </div>
-
-  <NuxtLink to="/teachers" class="text-blue-500 hover:underline mt-4 inline-block">
-    Back to Teachers
-  </NuxtLink>
-</div>
 </template>
 
 <script setup lang="ts">
@@ -188,14 +164,7 @@
 import { useTeachers } from "../../composables/useTeachers";
 import Teacherschedule from "../../components/ui/teacherschedule.vue";
 
-<<<<<<< HEAD
-
 const { selectedTeacher, isLoading, error, fetchTeacherById } = useTeachers();
-
-
-=======
-const { selectedTeacher, isLoading, error, fetchTeacherById } = useTeachers();
->>>>>>> 2fc24ced
 const route = useRoute();
 const router = useRouter();
 const teacherId = Number(route.params.id);
@@ -204,13 +173,8 @@
   router.back();
 };
 
-<<<<<<< HEAD
-
-const formattedTeacherData = computed(() => {
-=======
 // Format phone number to (xxx) xxx xxxx format
 const formattedPhone = computed(() => {
->>>>>>> 2fc24ced
   if (!selectedTeacher.value) return "";
 
   // Handle both number and string types
@@ -232,10 +196,6 @@
   )} ${cleaned.substring(6, 10)}`;
 });
 
-<<<<<<< HEAD
-
-=======
->>>>>>> 2fc24ced
 onMounted(async () => {
   if (!Number.isNaN(teacherId)) {
     await fetchTeacherById(teacherId);
